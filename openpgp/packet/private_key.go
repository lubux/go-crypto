// Copyright 2011 The Go Authors. All rights reserved.
// Use of this source code is governed by a BSD-style
// license that can be found in the LICENSE file.

package packet

import (
	"bytes"
	"crypto"
	"crypto/cipher"
	"crypto/dsa"
	"crypto/ecdsa"
	"crypto/rand"
	"crypto/sha1"
	"io"
	"io/ioutil"
	"math/big"
	"strconv"
	"time"

	"golang.org/x/crypto/ed25519"
	"golang.org/x/crypto/openpgp/ecdh"
	"golang.org/x/crypto/openpgp/elgamal"
	"golang.org/x/crypto/openpgp/errors"
	"golang.org/x/crypto/openpgp/internal/encoding"
	"golang.org/x/crypto/openpgp/s2k"
	"golang.org/x/crypto/rsa"
)

// PrivateKey represents a possibly encrypted private key. See RFC 4880,
// section 5.5.3.
type PrivateKey struct {
	PublicKey
	Encrypted     bool // if true then the private key is unavailable until Decrypt has been called.
	encryptedData []byte
	cipher        CipherFunction
	s2k           func(out, in []byte)
	Dummy         bool        // if true then the private key is a dummy key. This is a GNU extension.
	PrivateKey    interface{} // An *{rsa|dsa|ecdsa}.PrivateKey or crypto.Signer/crypto.Decrypter (Decryptor RSA only).
	sha1Checksum  bool
	iv            []byte

	// Type of encryption of the S2K packet
	// Allowed values are 0 (Not encrypted), 254 (SHA1), or
	// 255 (2-byte checksum)
	s2kType       S2KType
	// Full parameters of the S2K packet
	s2kParams     *s2k.Params
}

//S2KType s2k packet type
type S2KType uint8

const (
	// S2KNON unencrypt
	S2KNON S2KType = 0
	// S2KSHA1 sha1 sum check
	S2KSHA1 S2KType = 254
	// S2KCHECKSUM sum check
	S2KCHECKSUM S2KType = 255
)

func NewRSAPrivateKey(creationTime time.Time, priv *rsa.PrivateKey) *PrivateKey {
	pk := new(PrivateKey)
	pk.PublicKey = *NewRSAPublicKey(creationTime, &priv.PublicKey)
	pk.PrivateKey = priv
	return pk
}

func NewDSAPrivateKey(creationTime time.Time, priv *dsa.PrivateKey) *PrivateKey {
	pk := new(PrivateKey)
	pk.PublicKey = *NewDSAPublicKey(creationTime, &priv.PublicKey)
	pk.PrivateKey = priv
	return pk
}

func NewElGamalPrivateKey(creationTime time.Time, priv *elgamal.PrivateKey) *PrivateKey {
	pk := new(PrivateKey)
	pk.PublicKey = *NewElGamalPublicKey(creationTime, &priv.PublicKey)
	pk.PrivateKey = priv
	return pk
}

func NewECDSAPrivateKey(creationTime time.Time, priv *ecdsa.PrivateKey) *PrivateKey {
	pk := new(PrivateKey)
	pk.PublicKey = *NewECDSAPublicKey(creationTime, &priv.PublicKey)
	pk.PrivateKey = priv
	return pk
}

// NewSignerPrivateKey creates a PrivateKey from a crypto.Signer that
// implements RSA or ECDSA.
func NewSignerPrivateKey(creationTime time.Time, signer crypto.Signer) *PrivateKey {
	pk := new(PrivateKey)
	// In general, the public Keys should be used as pointers. We still
	// type-switch on the values, for backwards-compatibility.
	switch pubkey := signer.Public().(type) {
	case *rsa.PublicKey:
		pk.PublicKey = *NewRSAPublicKey(creationTime, pubkey)
	case rsa.PublicKey:
		pk.PublicKey = *NewRSAPublicKey(creationTime, &pubkey)
	case *ecdsa.PublicKey:
		pk.PublicKey = *NewECDSAPublicKey(creationTime, pubkey)
	case ecdsa.PublicKey:
		pk.PublicKey = *NewECDSAPublicKey(creationTime, &pubkey)
	case ed25519.PublicKey:
		pk.PublicKey = *NewEdDSAPublicKey(creationTime, pubkey)
	default:
		panic("openpgp: unknown crypto.Signer type in NewSignerPrivateKey")
	}
	pk.PrivateKey = signer
	return pk
}

func NewECDHPrivateKey(creationTime time.Time, priv *ecdh.PrivateKey) *PrivateKey {
	pk := new(PrivateKey)
	pk.PublicKey = *NewECDHPublicKey(creationTime, &priv.PublicKey)
	pk.PrivateKey = priv
	return pk
}

func NewEdDSAPrivateKey(creationTime time.Time, priv ed25519.PrivateKey) *PrivateKey {
	pk := new(PrivateKey)
	pk.PublicKey = *NewEdDSAPublicKey(creationTime, priv.Public().(ed25519.PublicKey))
	pk.PrivateKey = priv
	return pk
}

func (pk *PrivateKey) parse(r io.Reader) (err error) {
	err = (&pk.PublicKey).parse(r)
	if err != nil {
		return
	}
	var buf [1]byte
	_, err = readFull(r, buf[:])
	if err != nil {
		return
	}

	pk.s2kType = S2KType(buf[0])

	switch pk.s2kType {
	case S2KNON:
		pk.s2k = nil
		pk.Encrypted = false
	case S2KSHA1, S2KCHECKSUM:
		_, err = readFull(r, buf[:])
		if err != nil {
			return
		}
		pk.cipher = CipherFunction(buf[0])
<<<<<<< HEAD
		pk.Encrypted = true
		pk.s2kParams, err = s2k.ParseIntoParams(r)
		if err != nil {
			return
		}
		pk.s2k, err = pk.s2kParams.Function()
		if err != nil {
			return
		}
		if pk.s2kType == S2KSHA1 {
=======
		if pk.s2k, err = s2k.Parse(r); err != nil {
			if _, ok := err.(errors.ErrDummyPrivateKey); ok {
				err = nil
				pk.Dummy = true
			}
			return
		}
		pk.Encrypted = true
		if s2kType == 254 {
>>>>>>> 15a616ab
			pk.sha1Checksum = true
		}

	default:
		return errors.UnsupportedError("deprecated s2k function in private key")
	}

	if pk.Encrypted {
		blockSize := pk.cipher.blockSize()
		if blockSize == 0 {
			return errors.UnsupportedError("unsupported cipher in private key: " + strconv.Itoa(int(pk.cipher)))
		}
		pk.iv = make([]byte, blockSize)
		_, err = readFull(r, pk.iv)
		if err != nil {
			return
		}
	}

	pk.encryptedData, err = ioutil.ReadAll(r)
	if err != nil {
		return
	}

	if !pk.Encrypted {
		return pk.parsePrivateKey(pk.encryptedData)
	}

	return
}

func mod64kHash(d []byte) uint16 {
	var h uint16
	for _, b := range d {
		h += uint16(b)
	}
	return h
}

func (pk *PrivateKey) Serialize(w io.Writer) (err error) {
	buf := bytes.NewBuffer(nil)
	err = pk.PublicKey.serializeWithoutHeaders(buf)
	if err != nil {
		return
	}
<<<<<<< HEAD

	privateKeyBuf := bytes.NewBuffer(nil)
	if pk.Encrypted {
		err = pk.SerializeEncrypted(privateKeyBuf)
	} else {
		err = pk.SerializeUnEncrypted(privateKeyBuf)
	}

	if err != nil {
		return
=======
	if pk.Dummy {
		b := []byte{255, 0, 101, 0}
		b = append(b, []byte("GNU")...)
		b = append(b, 1)
		buf.Write(b)
	} else {
		buf.WriteByte(0 /* no encryption */)
	}

	privateKeyBuf := bytes.NewBuffer(nil)

	// Do not write any private key data for a stub key.
	if !pk.Dummy {
		switch priv := pk.PrivateKey.(type) {
		case *rsa.PrivateKey:
			err = serializeRSAPrivateKey(privateKeyBuf, priv)
		case *dsa.PrivateKey:
			err = serializeDSAPrivateKey(privateKeyBuf, priv)
		case *elgamal.PrivateKey:
			err = serializeElGamalPrivateKey(privateKeyBuf, priv)
		case *ecdsa.PrivateKey:
			err = serializeECDSAPrivateKey(privateKeyBuf, priv)
		default:
			err = errors.InvalidArgumentError("unknown private key type")
		}
		if err != nil {
			return
		}
>>>>>>> 15a616ab
	}

	ptype := packetTypePrivateKey
	contents := buf.Bytes()
	privateKeyBytes := privateKeyBuf.Bytes()
	if pk.IsSubkey {
		ptype = packetTypePrivateSubkey
	}
<<<<<<< HEAD
	err = serializeHeader(w, ptype, len(contents)+len(privateKeyBytes))
=======

	packetLength := len(contents) + len(privateKeyBytes)
	if !pk.Dummy {
		packetLength += 2
	}
	err = serializeHeader(w, ptype, packetLength)
>>>>>>> 15a616ab
	if err != nil {
		return
	}
	_, err = w.Write(contents)
	if err != nil {
		return
	}
	if pk.Dummy {
		return
	}
	_, err = w.Write(privateKeyBytes)
	if err != nil {
		return
	}
	return
}

// TODO: Write a description
// SerializeUnEncrypted ..
func (pk *PrivateKey) SerializeUnEncrypted(w io.Writer) (err error) {
	buf := bytes.NewBuffer(nil)
	buf.Write([]byte{uint8(S2KNON)} /* no encryption */)
	err = pk.serializePrivateKey(buf)
	if err != nil {
		return err
	}
	privateKeyBytes := buf.Bytes()
	if pk.sha1Checksum {
		h := sha1.New()
		h.Write(privateKeyBytes)
		sum := h.Sum(nil)
		privateKeyBytes = append(privateKeyBytes, sum...)
	} else {
		checksum := mod64kHash(privateKeyBytes)
		var checksumBytes [2]byte
		checksumBytes[0] = byte(checksum >> 8)
		checksumBytes[1] = byte(checksum)
		privateKeyBytes = append(privateKeyBytes, checksumBytes[:]...)
	}
	w.Write(privateKeyBytes)
	return
}

//SerializeEncrypted serializes an encrypted privatekey
func (pk *PrivateKey) SerializeEncrypted(w io.Writer) error {
	privateKeyBuf := bytes.NewBuffer(nil)
	encodedKeyBuf := bytes.NewBuffer(nil)
	encodedKeyBuf.Write([]byte{uint8(pk.s2kType)})
	encodedKeyBuf.Write([]byte{uint8(pk.cipher)})
	err := pk.s2kParams.Serialize(encodedKeyBuf)
	if err != nil {
		return err
	}

	privateKeyBuf.Write(pk.encryptedData)

	encodedKey := encodedKeyBuf.Bytes()
	privateKeyBytes := privateKeyBuf.Bytes()

	w.Write(encodedKey)
	w.Write(pk.iv)
	w.Write(privateKeyBytes)

	return nil
}

func serializeRSAPrivateKey(w io.Writer, priv *rsa.PrivateKey) error {
	if _, err := w.Write(new(encoding.MPI).SetBig(priv.D).EncodedBytes()); err != nil {
		return err
	}
	if _, err := w.Write(new(encoding.MPI).SetBig(priv.Primes[1]).EncodedBytes()); err != nil {
		return err
	}
	if _, err := w.Write(new(encoding.MPI).SetBig(priv.Primes[0]).EncodedBytes()); err != nil {
		return err
	}
	_, err := w.Write(new(encoding.MPI).SetBig(priv.Precomputed.Qinv).EncodedBytes())
	return err
}

func serializeDSAPrivateKey(w io.Writer, priv *dsa.PrivateKey) error {
	_, err := w.Write(new(encoding.MPI).SetBig(priv.X).EncodedBytes())
	return err
}

func serializeElGamalPrivateKey(w io.Writer, priv *elgamal.PrivateKey) error {
	_, err := w.Write(new(encoding.MPI).SetBig(priv.X).EncodedBytes())
	return err
}

func serializeECDSAPrivateKey(w io.Writer, priv *ecdsa.PrivateKey) error {
	_, err := w.Write(new(encoding.MPI).SetBig(priv.D).EncodedBytes())
	return err
}

func serializeEdDSAPrivateKey(w io.Writer, priv ed25519.PrivateKey) error {
	keySize := ed25519.PrivateKeySize - ed25519.PublicKeySize
	_, err := w.Write(encoding.NewMPI(priv[:keySize]).EncodedBytes())
	return err
}

func serializeECDHPrivateKey(w io.Writer, priv *ecdh.PrivateKey) error {
	_, err := w.Write(encoding.NewMPI(priv.D).EncodedBytes())
	return err
}



// Decrypt decrypts an encrypted private key using a passphrase.
func (pk *PrivateKey) Decrypt(passphrase []byte) error {
	if pk.Dummy {
		return errors.ErrDummyPrivateKey("dummy key found")
	}
	if !pk.Encrypted {
		return nil
	}

	key := make([]byte, pk.cipher.KeySize())
	pk.s2k(key, passphrase)
	block := pk.cipher.new(key)
	cfb := cipher.NewCFBDecrypter(block, pk.iv)

	data := make([]byte, len(pk.encryptedData))
	cfb.XORKeyStream(data, pk.encryptedData)

	if pk.sha1Checksum {
		if len(data) < sha1.Size {
			return errors.StructuralError("truncated private key data")
		}
		h := sha1.New()
		h.Write(data[:len(data)-sha1.Size])
		sum := h.Sum(nil)
		if !bytes.Equal(sum, data[len(data)-sha1.Size:]) {
			return errors.StructuralError("private key checksum failure")
		}
		data = data[:len(data)-sha1.Size]
	} else {
		if len(data) < 2 {
			return errors.StructuralError("truncated private key data")
		}
		var sum uint16
		for i := 0; i < len(data)-2; i++ {
			sum += uint16(data[i])
		}
		if data[len(data)-2] != uint8(sum>>8) ||
			data[len(data)-1] != uint8(sum) {
			return errors.StructuralError("private key checksum failure")
		}
		data = data[:len(data)-2]
	}

	return pk.parsePrivateKey(data)
}

// Encrypt encrypts an unencrypted private key using a passphrase.
func (pk *PrivateKey) Encrypt(passphrase []byte) error {
	privateKeyBuf := bytes.NewBuffer(nil)
	err := pk.serializePrivateKey(privateKeyBuf)
	if err != nil {
		return err
	}

	//Default config of private key encryption
	pk.cipher = CipherAES256
	s2kConfig := &s2k.Config{
		S2KMode:  3, //Iterated
		S2KCount: 65536,
		Hash:     crypto.SHA256,
	}

	pk.s2kParams, err = s2k.Generate(rand.Reader, s2kConfig)
	privateKeyBytes := privateKeyBuf.Bytes()
	key := make([]byte, pk.cipher.KeySize())

	pk.sha1Checksum = true
	pk.s2k, err = pk.s2kParams.Function()
	if err != nil {
		return err
	}
	pk.s2k(key, passphrase)
	block := pk.cipher.new(key)
	pk.iv = make([]byte, pk.cipher.blockSize())
	_, err = rand.Read(pk.iv)
	if err != nil {
		return err
	}
	cfb := cipher.NewCFBEncrypter(block, pk.iv)

	if pk.sha1Checksum {
		pk.s2kType = S2KSHA1
		h := sha1.New()
		h.Write(privateKeyBytes)
		sum := h.Sum(nil)
		privateKeyBytes = append(privateKeyBytes, sum...)
	} else {
		pk.s2kType = S2KCHECKSUM
		var sum uint16
		for i := 0; i < len(privateKeyBytes); i++ {
			sum += uint16(privateKeyBytes[i])
		}
		privateKeyBytes = append(privateKeyBytes, uint8(sum>>8))
		privateKeyBytes = append(privateKeyBytes, uint8(sum))
	}

	pk.encryptedData = make([]byte, len(privateKeyBytes))

	cfb.XORKeyStream(pk.encryptedData, privateKeyBytes)

	pk.Encrypted = true

	pk.PrivateKey = nil
	return err
}

func (pk *PrivateKey) serializePrivateKey(w io.Writer) (err error) {

	switch priv := pk.PrivateKey.(type) {
	case *rsa.PrivateKey:
		err = serializeRSAPrivateKey(w, priv)
	case *dsa.PrivateKey:
		err = serializeDSAPrivateKey(w, priv)
	case *elgamal.PrivateKey:
		err = serializeElGamalPrivateKey(w, priv)
	case *ecdsa.PrivateKey:
		err = serializeECDSAPrivateKey(w, priv)
	case ed25519.PrivateKey:
		err = serializeEdDSAPrivateKey(w, priv)
	case *ecdh.PrivateKey:
		err = serializeECDHPrivateKey(w, priv)
	default:
		err = errors.InvalidArgumentError("unknown private key type")
	}
	return
}

func (pk *PrivateKey) parsePrivateKey(data []byte) (err error) {
	switch pk.PublicKey.PubKeyAlgo {
	case PubKeyAlgoRSA, PubKeyAlgoRSASignOnly, PubKeyAlgoRSAEncryptOnly:
		return pk.parseRSAPrivateKey(data)
	case PubKeyAlgoDSA:
		return pk.parseDSAPrivateKey(data)
	case PubKeyAlgoElGamal:
		return pk.parseElGamalPrivateKey(data)
	case PubKeyAlgoECDSA:
		return pk.parseECDSAPrivateKey(data)
	case PubKeyAlgoECDH:
		return pk.parseECDHPrivateKey(data)
	case PubKeyAlgoEdDSA:
		return pk.parseEdDSAPrivateKey(data)
	}
	panic("impossible")
}

func (pk *PrivateKey) parseRSAPrivateKey(data []byte) (err error) {
	rsaPub := pk.PublicKey.PublicKey.(*rsa.PublicKey)
	rsaPriv := new(rsa.PrivateKey)
	rsaPriv.PublicKey = *rsaPub

	buf := bytes.NewBuffer(data)
	d := new(encoding.MPI)
	if _, err := d.ReadFrom(buf); err != nil {
		return err
	}

	p := new(encoding.MPI)
	if _, err := p.ReadFrom(buf); err != nil {
		return err
	}

	q := new(encoding.MPI)
	if _, err := q.ReadFrom(buf); err != nil {
		return err
	}

	rsaPriv.D = new(big.Int).SetBytes(d.Bytes())
	rsaPriv.Primes = make([]*big.Int, 2)
	rsaPriv.Primes[0] = new(big.Int).SetBytes(p.Bytes())
	rsaPriv.Primes[1] = new(big.Int).SetBytes(q.Bytes())
	if err := rsaPriv.Validate(); err != nil {
		return err
	}
	rsaPriv.Precompute()
	pk.PrivateKey = rsaPriv
	pk.Encrypted = false
	pk.encryptedData = nil

	return nil
}

func (pk *PrivateKey) parseDSAPrivateKey(data []byte) (err error) {
	dsaPub := pk.PublicKey.PublicKey.(*dsa.PublicKey)
	dsaPriv := new(dsa.PrivateKey)
	dsaPriv.PublicKey = *dsaPub

	buf := bytes.NewBuffer(data)
	x := new(encoding.MPI)
	if _, err := x.ReadFrom(buf); err != nil {
		return err
	}

	dsaPriv.X = new(big.Int).SetBytes(x.Bytes())
	pk.PrivateKey = dsaPriv
	pk.Encrypted = false
	pk.encryptedData = nil

	return nil
}

func (pk *PrivateKey) parseElGamalPrivateKey(data []byte) (err error) {
	pub := pk.PublicKey.PublicKey.(*elgamal.PublicKey)
	priv := new(elgamal.PrivateKey)
	priv.PublicKey = *pub

	buf := bytes.NewBuffer(data)
	x := new(encoding.MPI)
	if _, err := x.ReadFrom(buf); err != nil {
		return err
	}

	priv.X = new(big.Int).SetBytes(x.Bytes())
	pk.PrivateKey = priv
	pk.Encrypted = false
	pk.encryptedData = nil

	return nil
}

func (pk *PrivateKey) parseECDSAPrivateKey(data []byte) (err error) {
	ecdsaPub := pk.PublicKey.PublicKey.(*ecdsa.PublicKey)
	ecdsaPriv := new(ecdsa.PrivateKey)
	ecdsaPriv.PublicKey = *ecdsaPub

	buf := bytes.NewBuffer(data)
	d := new(encoding.MPI)
	if _, err := d.ReadFrom(buf); err != nil {
		return err
	}

	ecdsaPriv.D = new(big.Int).SetBytes(d.Bytes())
	pk.PrivateKey = ecdsaPriv
	pk.Encrypted = false
	pk.encryptedData = nil

	return nil
}

func (pk *PrivateKey) parseECDHPrivateKey(data []byte) (err error) {
	ecdhPub := pk.PublicKey.PublicKey.(*ecdh.PublicKey)
	ecdhPriv := new(ecdh.PrivateKey)
	ecdhPriv.PublicKey = *ecdhPub

	buf := bytes.NewBuffer(data)
	d := new(encoding.MPI)
	if _, err := d.ReadFrom(buf); err != nil {
		return err
	}

	ecdhPriv.D = d.Bytes()
	pk.PrivateKey = ecdhPriv
	pk.Encrypted = false
	pk.encryptedData = nil

	return nil
}

func (pk *PrivateKey) parseEdDSAPrivateKey(data []byte) (err error) {
	eddsaPub := pk.PublicKey.PublicKey.(ed25519.PublicKey)
	eddsaPriv := make(ed25519.PrivateKey, ed25519.PrivateKeySize)

	buf := bytes.NewBuffer(data)
	d := new(encoding.MPI)
	if _, err := d.ReadFrom(buf); err != nil {
		return err
	}

	priv := d.Bytes()
	copy(eddsaPriv[32-len(priv):32], priv)
	copy(eddsaPriv[32:], eddsaPub[:])

	pk.PrivateKey = eddsaPriv
	pk.Encrypted = false
	pk.encryptedData = nil

	return nil
}<|MERGE_RESOLUTION|>--- conflicted
+++ resolved
@@ -35,7 +35,6 @@
 	encryptedData []byte
 	cipher        CipherFunction
 	s2k           func(out, in []byte)
-	Dummy         bool        // if true then the private key is a dummy key. This is a GNU extension.
 	PrivateKey    interface{} // An *{rsa|dsa|ecdsa}.PrivateKey or crypto.Signer/crypto.Decrypter (Decryptor RSA only).
 	sha1Checksum  bool
 	iv            []byte
@@ -149,28 +148,19 @@
 			return
 		}
 		pk.cipher = CipherFunction(buf[0])
-<<<<<<< HEAD
-		pk.Encrypted = true
 		pk.s2kParams, err = s2k.ParseIntoParams(r)
 		if err != nil {
 			return
 		}
+		if pk.s2kParams.Dummy() {
+			return
+		}
 		pk.s2k, err = pk.s2kParams.Function()
 		if err != nil {
 			return
 		}
+		pk.Encrypted = true
 		if pk.s2kType == S2KSHA1 {
-=======
-		if pk.s2k, err = s2k.Parse(r); err != nil {
-			if _, ok := err.(errors.ErrDummyPrivateKey); ok {
-				err = nil
-				pk.Dummy = true
-			}
-			return
-		}
-		pk.Encrypted = true
-		if s2kType == 254 {
->>>>>>> 15a616ab
 			pk.sha1Checksum = true
 		}
 
@@ -202,6 +192,11 @@
 	return
 }
 
+// Dummy returns true if the private key is a dummy key. This is a GNU extension.
+func (pk *PrivateKey) Dummy() bool {
+	return pk.s2kParams.Dummy()
+}
+
 func mod64kHash(d []byte) uint16 {
 	var h uint16
 	for _, b := range d {
@@ -216,47 +211,18 @@
 	if err != nil {
 		return
 	}
-<<<<<<< HEAD
 
 	privateKeyBuf := bytes.NewBuffer(nil)
-	if pk.Encrypted {
-		err = pk.SerializeEncrypted(privateKeyBuf)
+	if pk.Dummy() {
+		err = pk.serializeDummy(privateKeyBuf)
+	} else if pk.Encrypted {
+		err = pk.serializeEncrypted(privateKeyBuf)
 	} else {
-		err = pk.SerializeUnEncrypted(privateKeyBuf)
-	}
-
-	if err != nil {
-		return
-=======
-	if pk.Dummy {
-		b := []byte{255, 0, 101, 0}
-		b = append(b, []byte("GNU")...)
-		b = append(b, 1)
-		buf.Write(b)
-	} else {
-		buf.WriteByte(0 /* no encryption */)
-	}
-
-	privateKeyBuf := bytes.NewBuffer(nil)
-
-	// Do not write any private key data for a stub key.
-	if !pk.Dummy {
-		switch priv := pk.PrivateKey.(type) {
-		case *rsa.PrivateKey:
-			err = serializeRSAPrivateKey(privateKeyBuf, priv)
-		case *dsa.PrivateKey:
-			err = serializeDSAPrivateKey(privateKeyBuf, priv)
-		case *elgamal.PrivateKey:
-			err = serializeElGamalPrivateKey(privateKeyBuf, priv)
-		case *ecdsa.PrivateKey:
-			err = serializeECDSAPrivateKey(privateKeyBuf, priv)
-		default:
-			err = errors.InvalidArgumentError("unknown private key type")
-		}
-		if err != nil {
-			return
-		}
->>>>>>> 15a616ab
+		err = pk.serializeUnencrypted(privateKeyBuf)
+	}
+	
+	if err != nil {
+		return
 	}
 
 	ptype := packetTypePrivateKey
@@ -265,16 +231,7 @@
 	if pk.IsSubkey {
 		ptype = packetTypePrivateSubkey
 	}
-<<<<<<< HEAD
 	err = serializeHeader(w, ptype, len(contents)+len(privateKeyBytes))
-=======
-
-	packetLength := len(contents) + len(privateKeyBytes)
-	if !pk.Dummy {
-		packetLength += 2
-	}
-	err = serializeHeader(w, ptype, packetLength)
->>>>>>> 15a616ab
 	if err != nil {
 		return
 	}
@@ -282,9 +239,6 @@
 	if err != nil {
 		return
 	}
-	if pk.Dummy {
-		return
-	}
 	_, err = w.Write(privateKeyBytes)
 	if err != nil {
 		return
@@ -292,9 +246,35 @@
 	return
 }
 
-// TODO: Write a description
-// SerializeUnEncrypted ..
-func (pk *PrivateKey) SerializeUnEncrypted(w io.Writer) (err error) {
+func (pk *PrivateKey) serializeDummy(w io.Writer) error {
+	w.Write([]byte{uint8(pk.s2kType)})
+	w.Write([]byte{uint8(pk.cipher)})
+	return pk.s2kParams.Serialize(w)
+}
+
+func (pk *PrivateKey) serializeEncrypted(w io.Writer) error {
+	privateKeyBuf := bytes.NewBuffer(nil)
+	encodedKeyBuf := bytes.NewBuffer(nil)
+	encodedKeyBuf.Write([]byte{uint8(pk.s2kType)})
+	encodedKeyBuf.Write([]byte{uint8(pk.cipher)})
+	err := pk.s2kParams.Serialize(encodedKeyBuf)
+	if err != nil {
+		return err
+	}
+
+	privateKeyBuf.Write(pk.encryptedData)
+
+	encodedKey := encodedKeyBuf.Bytes()
+	privateKeyBytes := privateKeyBuf.Bytes()
+
+	w.Write(encodedKey)
+	w.Write(pk.iv)
+	w.Write(privateKeyBytes)
+
+	return nil
+}
+
+func (pk *PrivateKey) serializeUnencrypted(w io.Writer) (err error) {
 	buf := bytes.NewBuffer(nil)
 	buf.Write([]byte{uint8(S2KNON)} /* no encryption */)
 	err = pk.serializePrivateKey(buf)
@@ -318,29 +298,6 @@
 	return
 }
 
-//SerializeEncrypted serializes an encrypted privatekey
-func (pk *PrivateKey) SerializeEncrypted(w io.Writer) error {
-	privateKeyBuf := bytes.NewBuffer(nil)
-	encodedKeyBuf := bytes.NewBuffer(nil)
-	encodedKeyBuf.Write([]byte{uint8(pk.s2kType)})
-	encodedKeyBuf.Write([]byte{uint8(pk.cipher)})
-	err := pk.s2kParams.Serialize(encodedKeyBuf)
-	if err != nil {
-		return err
-	}
-
-	privateKeyBuf.Write(pk.encryptedData)
-
-	encodedKey := encodedKeyBuf.Bytes()
-	privateKeyBytes := privateKeyBuf.Bytes()
-
-	w.Write(encodedKey)
-	w.Write(pk.iv)
-	w.Write(privateKeyBytes)
-
-	return nil
-}
-
 func serializeRSAPrivateKey(w io.Writer, priv *rsa.PrivateKey) error {
 	if _, err := w.Write(new(encoding.MPI).SetBig(priv.D).EncodedBytes()); err != nil {
 		return err
@@ -381,11 +338,9 @@
 	return err
 }
 
-
-
 // Decrypt decrypts an encrypted private key using a passphrase.
 func (pk *PrivateKey) Decrypt(passphrase []byte) error {
-	if pk.Dummy {
+	if pk.Dummy() {
 		return errors.ErrDummyPrivateKey("dummy key found")
 	}
 	if !pk.Encrypted {
@@ -490,7 +445,6 @@
 }
 
 func (pk *PrivateKey) serializePrivateKey(w io.Writer) (err error) {
-
 	switch priv := pk.PrivateKey.(type) {
 	case *rsa.PrivateKey:
 		err = serializeRSAPrivateKey(w, priv)
