// Copyright 2011 The Go Authors. All rights reserved.
// Use of this source code is governed by a BSD-style
// license that can be found in the LICENSE file.

package packet

import (
	"bytes"
<<<<<<< HEAD
=======
	"crypto"
	"crypto/rsa"
>>>>>>> 056763e4
	"encoding/hex"
	"fmt"
	"io"
	"math/big"
	"testing"

	"golang.org/x/crypto/rsa"
)

func bigFromBase10(s string) *big.Int {
	b, ok := new(big.Int).SetString(s, 10)
	if !ok {
		panic("bigFromBase10 failed")
	}
	return b
}

var encryptedKeyPub = rsa.PublicKey{
	E: 65537,
	N: bigFromBase10("115804063926007623305902631768113868327816898845124614648849934718568541074358183759250136204762053879858102352159854352727097033322663029387610959884180306668628526686121021235757016368038585212410610742029286439607686208110250133174279811431933746643015923132833417396844716207301518956640020862630546868823"),
}

var encryptedKeyRSAPriv = &rsa.PrivateKey{
	PublicKey: encryptedKeyPub,
	D:         bigFromBase10("32355588668219869544751561565313228297765464314098552250409557267371233892496951383426602439009993875125222579159850054973310859166139474359774543943714622292329487391199285040721944491839695981199720170366763547754915493640685849961780092241140181198779299712578774460837139360803883139311171713302987058393"),
}

var encryptedKeyPriv = &PrivateKey{
	PublicKey: PublicKey{
		PubKeyAlgo: PubKeyAlgoRSA,
		KeyId: 0x2a67d68660df41c7,
	},
	PrivateKey: encryptedKeyRSAPriv,
}

func TestDecryptingEncryptedKey(t *testing.T) {
	for i, encryptedKeyHex := range []string{
		"c18c032a67d68660df41c70104005789d0de26b6a50c985a02a13131ca829c413a35d0e6fa8d6842599252162808ac7439c72151c8c6183e76923fe3299301414d0c25a2f06a2257db3839e7df0ec964773f6e4c4ac7ff3b48c444237166dd46ba8ff443a5410dc670cb486672fdbe7c9dfafb75b4fea83af3a204fe2a7dfa86bd20122b4f3d2646cbeecb8f7be8",
		// MPI can be shorter than the length of the key.
		"c18b032a67d68660df41c70103f8e520c52ae9807183c669ce26e772e482dc5d8cf60e6f59316e145be14d2e5221ee69550db1d5618a8cb002a719f1f0b9345bde21536d410ec90ba86cac37748dec7933eb7f9873873b2d61d3321d1cd44535014f6df58f7bc0c7afb5edc38e1a974428997d2f747f9a173bea9ca53079b409517d332df62d805564cffc9be6",
	} {
		const expectedKeyHex = "d930363f7e0308c333b9618617ea728963d8df993665ae7be1092d4926fd864b"

		p, err := Read(readerFromHex(encryptedKeyHex))
		if err != nil {
			t.Errorf("#%d: error from Read: %s", i, err)
			return
		}
		ek, ok := p.(*EncryptedKey)
		if !ok {
			t.Errorf("#%d: didn't parse an EncryptedKey, got %#v", i, p)
			return
		}

		if ek.KeyId != 0x2a67d68660df41c7 || ek.Algo != PubKeyAlgoRSA {
			t.Errorf("#%d: unexpected EncryptedKey contents: %#v", i, ek)
			return
		}

		err = ek.Decrypt(encryptedKeyPriv, nil)
		if err != nil {
			t.Errorf("#%d: error from Decrypt: %s", i, err)
			return
		}

		if ek.CipherFunc != CipherAES256 {
			t.Errorf("#%d: unexpected EncryptedKey contents: %#v", i, ek)
			return
		}

		keyHex := fmt.Sprintf("%x", ek.Key)
		if keyHex != expectedKeyHex {
			t.Errorf("#%d: bad key, got %s want %s", i, keyHex, expectedKeyHex)
		}
	}
}

type rsaDecrypter struct {
	rsaPrivateKey *rsa.PrivateKey
	decryptCount  int
}

func (r *rsaDecrypter) Public() crypto.PublicKey {
	return &r.rsaPrivateKey.PublicKey
}

func (r *rsaDecrypter) Decrypt(rand io.Reader, msg []byte, opts crypto.DecrypterOpts) (plaintext []byte, err error) {
	r.decryptCount++
	return r.rsaPrivateKey.Decrypt(rand, msg, opts)
}

func TestRSADecrypter(t *testing.T) {
	const encryptedKeyHex = "c18c032a67d68660df41c70104005789d0de26b6a50c985a02a13131ca829c413a35d0e6fa8d6842599252162808ac7439c72151c8c6183e76923fe3299301414d0c25a2f06a2257db3839e7df0ec964773f6e4c4ac7ff3b48c444237166dd46ba8ff443a5410dc670cb486672fdbe7c9dfafb75b4fea83af3a204fe2a7dfa86bd20122b4f3d2646cbeecb8f7be8"

	const expectedKeyHex = "d930363f7e0308c333b9618617ea728963d8df993665ae7be1092d4926fd864b"

	p, err := Read(readerFromHex(encryptedKeyHex))
	if err != nil {
		t.Errorf("error from Read: %s", err)
		return
	}
	ek, ok := p.(*EncryptedKey)
	if !ok {
		t.Errorf("didn't parse an EncryptedKey, got %#v", p)
		return
	}

	if ek.KeyId != 0x2a67d68660df41c7 || ek.Algo != PubKeyAlgoRSA {
		t.Errorf("unexpected EncryptedKey contents: %#v", ek)
		return
	}

	customDecrypter := &rsaDecrypter{
		rsaPrivateKey: encryptedKeyRSAPriv,
	}

	customKeyPriv := &PrivateKey{
		PublicKey: PublicKey{
			PubKeyAlgo: PubKeyAlgoRSA,
		},
		PrivateKey: customDecrypter,
	}

	err = ek.Decrypt(customKeyPriv, nil)
	if err != nil {
		t.Errorf("error from Decrypt: %s", err)
		return
	}

	if ek.CipherFunc != CipherAES256 {
		t.Errorf("unexpected EncryptedKey contents: %#v", ek)
		return
	}

	keyHex := fmt.Sprintf("%x", ek.Key)
	if keyHex != expectedKeyHex {
		t.Errorf("bad key, got %s want %s", keyHex, expectedKeyHex)
	}

	if customDecrypter.decryptCount != 1 {
		t.Errorf("Expected customDecrypter.Decrypt() to be called 1 time, but was called %d times", customDecrypter.decryptCount)
	}
}

func TestEncryptingEncryptedKey(t *testing.T) {
	key := []byte{1, 2, 3, 4}
	const expectedKeyHex = "01020304"
	const keyId = 0x2a67d68660df41c7

	pub := &PublicKey{
		PublicKey:  &encryptedKeyPub,
		KeyId:      keyId,
		PubKeyAlgo: PubKeyAlgoRSA,
	}

	buf := new(bytes.Buffer)
	err := SerializeEncryptedKey(buf, pub, CipherAES128, key, nil)
	if err != nil {
		t.Errorf("error writing encrypted key packet: %s", err)
	}

	p, err := Read(buf)
	if err != nil {
		t.Errorf("error from Read: %s", err)
		return
	}
	ek, ok := p.(*EncryptedKey)
	if !ok {
		t.Errorf("didn't parse an EncryptedKey, got %#v", p)
		return
	}

	if ek.KeyId != keyId || ek.Algo != PubKeyAlgoRSA {
		t.Errorf("unexpected EncryptedKey contents: %#v", ek)
		return
	}

	err = ek.Decrypt(encryptedKeyPriv, nil)
	if err != nil {
		t.Errorf("error from Decrypt: %s", err)
		return
	}

	if ek.CipherFunc != CipherAES128 {
		t.Errorf("unexpected EncryptedKey contents: %#v", ek)
		return
	}

	keyHex := fmt.Sprintf("%x", ek.Key)
	if keyHex != expectedKeyHex {
		t.Errorf("bad key, got %s want %s", keyHex, expectedKeyHex)
	}
}

func TestSerializingEncryptedKey(t *testing.T) {
	const encryptedKeyHex = "c18c032a67d68660df41c70104005789d0de26b6a50c985a02a13131ca829c413a35d0e6fa8d6842599252162808ac7439c72151c8c6183e76923fe3299301414d0c25a2f06a2257db3839e7df0ec964773f6e4c4ac7ff3b48c444237166dd46ba8ff443a5410dc670cb486672fdbe7c9dfafb75b4fea83af3a204fe2a7dfa86bd20122b4f3d2646cbeecb8f7be8"

	p, err := Read(readerFromHex(encryptedKeyHex))
	if err != nil {
		t.Fatalf("error from Read: %s", err)
	}
	ek, ok := p.(*EncryptedKey)
	if !ok {
		t.Fatalf("didn't parse an EncryptedKey, got %#v", p)
	}

	var buf bytes.Buffer
	ek.Serialize(&buf)

	if bufHex := hex.EncodeToString(buf.Bytes()); bufHex != encryptedKeyHex {
		t.Fatalf("serialization of encrypted key differed from original. Original was %s, but reserialized as %s", encryptedKeyHex, bufHex)
	}
}<|MERGE_RESOLUTION|>--- conflicted
+++ resolved
@@ -6,17 +6,13 @@
 
 import (
 	"bytes"
-<<<<<<< HEAD
-=======
-	"crypto"
-	"crypto/rsa"
->>>>>>> 056763e4
 	"encoding/hex"
 	"fmt"
 	"io"
 	"math/big"
 	"testing"
 
+	"crypto"
 	"golang.org/x/crypto/rsa"
 )
 
@@ -129,6 +125,7 @@
 
 	customKeyPriv := &PrivateKey{
 		PublicKey: PublicKey{
+			KeyId: ek.KeyId,
 			PubKeyAlgo: PubKeyAlgoRSA,
 		},
 		PrivateKey: customDecrypter,
